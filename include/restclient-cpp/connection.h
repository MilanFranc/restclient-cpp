--- conflicted
+++ resolved
@@ -79,15 +79,12 @@
       *  Member 'timeout' contains the configured timeout
       *  @var Info::followRedirects
       *  Member 'followRedirects' contains whether or not to follow redirects
-<<<<<<< HEAD
+      *  @var Info::maxRedirects
+      *  Member 'maxRedirects' contains the maximum number of redirect to follow (-1 unlimited)
       *  @var Info::progressFn
       *  Member 'progressFn' file progress callback function
       *  @var Info::progressFnData
       *  Member 'progressFnData' file progress callback data
-=======
->>>>>>> bdf5335c
-      *  @var Info::maxRedirects
-      *  Member 'maxRedirects' contains the maximum number of redirect to follow (-1 unlimited)
       *  @var Info::basicAuth
       *  Member 'basicAuth' contains information about basic auth
       *  @var basicAuth::username
