/**
 * @file restclient.h
 * @brief libcurl wrapper for REST calls
 * @author Daniel Schauenberg <d@unwiredcouch.com>
 * @version
 * @date 2010-10-11
 */

#ifndef INCLUDE_RESTCLIENT_H_
#define INCLUDE_RESTCLIENT_H_

#include <curl/curl.h>
#include <string>
#include <map>
#include <cstdlib>
#include "meta.h"
#include <algorithm>

class RestClient
{
  public:
    /**
     * public data definitions
     */
    typedef std::map<std::string, std::string> headermap; 

    /** response struct for queries */
    typedef struct
    {
      int code;
      std::string body;
      headermap headers;
    } response;
    /** struct used for uploading data */
    typedef struct
    {
      const char* data;
      size_t length;
    } upload_object;

    /** public methods */
    // Auth
    static void clearAuth();
    static void setAuth(const std::string& user,const std::string& password);
    // HTTP GET
    static response get(const std::string& url);
    // HTTP POST
    static response post(const std::string& url, const std::string& ctype,
                         const std::string& data);
    // HTTP PUT
    static response put(const std::string& url, const std::string& ctype,
                        const std::string& data);
    // HTTP DELETE
    static response del(const std::string& url);

  private:
    // writedata callback function
    static size_t write_callback(void *ptr, size_t size, size_t nmemb,
                                 void *userdata);

    // header callback function
    static size_t header_callback(void *ptr, size_t size, size_t nmemb,
				  void *userdata);
    // read callback function
    static size_t read_callback(void *ptr, size_t size, size_t nmemb,
                                void *userdata);
    static const char* user_agent;
<<<<<<< HEAD
    static std::string user_pass;
=======

    // trim from start
    static inline std::string &ltrim(std::string &s) {
      s.erase(s.begin(), std::find_if(s.begin(), s.end(), std::not1(std::ptr_fun<int, int>(std::isspace))));
      return s;
    }

    // trim from end
    static inline std::string &rtrim(std::string &s) {
      s.erase(std::find_if(s.rbegin(), s.rend(), std::not1(std::ptr_fun<int, int>(std::isspace))).base(), s.end());
      return s;
    }

    // trim from both ends
    static inline std::string &trim(std::string &s) {
      return ltrim(rtrim(s));
    }

>>>>>>> 78338b65
};

#endif  // INCLUDE_RESTCLIENT_H_<|MERGE_RESOLUTION|>--- conflicted
+++ resolved
@@ -22,7 +22,7 @@
     /**
      * public data definitions
      */
-    typedef std::map<std::string, std::string> headermap; 
+    typedef std::map<std::string, std::string> headermap;
 
     /** response struct for queries */
     typedef struct
@@ -65,9 +65,7 @@
     static size_t read_callback(void *ptr, size_t size, size_t nmemb,
                                 void *userdata);
     static const char* user_agent;
-<<<<<<< HEAD
     static std::string user_pass;
-=======
 
     // trim from start
     static inline std::string &ltrim(std::string &s) {
@@ -86,7 +84,6 @@
       return ltrim(rtrim(s));
     }
 
->>>>>>> 78338b65
 };
 
 #endif  // INCLUDE_RESTCLIENT_H_