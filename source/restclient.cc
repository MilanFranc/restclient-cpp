--- conflicted
+++ resolved
@@ -170,7 +170,7 @@
   ret = conn->head(url);
   delete conn;
   return ret;
-<<<<<<< HEAD
+#endif
 }
 
 /**
@@ -186,7 +186,4 @@
   ret = conn->options(url);
   delete conn;
   return ret;
-=======
-#endif
->>>>>>> 31016712
 }