--- conflicted
+++ resolved
@@ -159,6 +159,21 @@
 uses that for the lifetime of the object. This means curl will [automatically
 reuse connections][curl_keepalive] made with that handle.
 
+## Progress callback
+
+Two wrapper functions are provided to setup the progress callback for uploads/downloads. 
+
+Calling `conn->SetFileProgressCallback(callback)` with a callback parameter matching the prototype `int progress_callback(void *clientp, double dltotal, double dlnow, double ultotal, double ulnow)` will setup the progress callback.
+
+Calling `conn->SetFileProgressCallbackData(data)` is optional. This will set the data pointer which is the first parameter fed back to the progress callback - `clientp`. If this isn't set then `clientp` will default to the connection object `conn`.
+
+```cpp
+// set CURLOPT_NOPROGRESS
+// set CURLOPT_PROGRESSFUNCTION
+conn->SetFileProgressCallback(progressFunc);
+// set CURLOPT_PROGRESSDATA
+conn->SetFileProgressCallbackData(data);
+```
 
 ## Thread Safety
 restclient-cpp leans heavily on libcurl as it aims to provide a thin wrapper
@@ -213,20 +228,6 @@
 RestClient::Response res = conn->get("/get");
 ```
 
-<<<<<<< HEAD
-## Progress callback
-
-Two simple wrapper functions are provided to setup progress callback for uploads/downloads;
-Calling `conn->SetFileProgressCallback(callback)` with a callback parameter matching the prototype `int progress_callback(void *clientp, double dltotal, double dlnow, double ultotal, double ulnow)` will setup the progress callback.
-Calling `conn->SetFileProgressCallbackData(data)` is optional. This will set the data pointer which is the first parameter fed back to the progress callback - `clientp`. If this isn't set then `clientp` will default to the connection object `conn`.
-
-```cpp
-// set CURLOPT_NOPROGRESS
-// set CURLOPT_PROGRESSFUNCTION
-conn->SetFileProgressCallback(progressFunc);
-// set CURLOPT_PROGRESSDATA
-conn->SetFileProgressCallbackData(data);
-=======
 ## Unix Socket Support
 
 - https://docs.docker.com/develop/sdk/examples/
@@ -242,7 +243,6 @@
 headers["Expect"] = "";
 conn->SetHeaders(headers);
 auto resp = conn->get("/images/json");
->>>>>>> c4683b21
 ```
 
 ## Dependencies
